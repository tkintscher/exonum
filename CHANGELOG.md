--- conflicted
+++ resolved
@@ -23,6 +23,7 @@
 - Removed `info` method from the `Transaction`. (#402)
 - Replaced config param `timeout_events_capacity` with `internal_events_capacity`. (#388)
 - The `Transaction` trait now inherits from `ExonumJson`. (#402)
+- `DBKey` renamed to `ProofPath` and part of its functionality was moved to the `BitsRange` trait. (#420)
 
 ### New features
 - Added `patch` method to the `Fork` structure. (#393)
@@ -41,18 +42,7 @@
 ### Internal improvements
 - The list of peer connections is now restored to the last state after the process is restarted. (#378)
 - Log dependency was updated to 0.4, which can cause issues with previous versions. (#433)
-<<<<<<< HEAD
 - Better error reporting for configs in the `.toml` format. (#429)
-=======
-- The `Database` trait is simplified: it is not longer required to implement state-sharing `clone` method.
-  Instead, the `merge` method now takes a shared reference to `self`.
-- The order of bytes and bits in the `DBKey` keys of `ProofMapIndex` became consistent. The change influences how Merkle Patricia trees are built for `ProofMapIndex`: the bits in each byte of a `DBKey` are now enumerated from the least significant bit (LSB) to the most significant bit (MSB), compared to MSB-to-LSB ordering used before. Note: this change will break old storages using map proofs. (#419)
-- `DBKey` renamed to `ProofPath` and part of its functionality was moved to the `BitsRange` trait. (#420)
-
-### Removed
-- Removed default `state_hash` implementation in the `Service` trait. (#399)
-- Removed `info` method from the `Transaction`. (#402)
->>>>>>> d2ad896c
 
 ## 0.4 - 2017-12-08
 
