--- conflicted
+++ resolved
@@ -12,7 +12,7 @@
 // See the License for the specific language governing permissions and
 // limitations under the License.
 
-#[cfg(any(test, feature = "network_benchmarks"))]
+#[cfg(any(test, feature = "long_benchmarks"))]
 pub mod tests;
 pub mod codec;
 pub mod error;
@@ -25,20 +25,7 @@
 
 use node::{NodeTimeout, ExternalMessage};
 
-<<<<<<< HEAD
 pub use self::network::{NetworkEvent, NetworkRequest};
-=======
-mod network;
-mod connection;
-#[cfg(any(test, feature = "long_benchmarks"))]
-pub mod tests;
-
-pub type EventsConfiguration = mio::EventLoopConfig;
-
-pub type EventLoop<H> = mio::EventLoop<MioAdapter<H>>;
-
-pub type Milliseconds = u64;
->>>>>>> 64518cec
 
 #[derive(Debug)]
 pub enum Event {
