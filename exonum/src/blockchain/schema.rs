--- conflicted
+++ resolved
@@ -30,25 +30,16 @@
         MapTable::new(vec![01], self.view)
     }
 
-<<<<<<< HEAD
-    pub fn heights(&self) -> ListTable<'a, Hash> {
+    pub fn block_hashes_by_height(&self) -> ListTable<'a, Hash> {
         ListTable::new(vec![02], self.view)
-    }
-
-    pub fn block_txs(&self, height: u64) -> MerkleTable<'a, Hash> {
-        MerkleTable::new([&[03u8] as &[u8], &height.serialize()].concat(), self.view)
-=======
-    pub fn block_hashes_by_height(&self) -> ListTable<MapTable<View, [u8], Vec<u8>>, u64, Hash> {
-        ListTable::new(MapTable::new(vec![02], self.view))
     }
 
     pub fn block_hash_by_height(&self, height: u64) -> Result<Option<Hash>, Error> {
         self.block_hashes_by_height().get(height)
     }
 
-    pub fn block_txs(&self, height: u64) -> MerkleTable<MapTable<View, [u8], Vec<u8>>, u32, Hash> {
-        MerkleTable::new(MapTable::new([&[03u8] as &[u8], &height.serialize()].concat(), self.view))
->>>>>>> 960fa2c6
+    pub fn block_txs(&self, height: u64) -> MerkleTable<'a, Hash> {
+        MerkleTable::new([&[03u8] as &[u8], &height.serialize()].concat(), self.view)
     }
 
     pub fn precommits(&self, hash: &Hash) -> ListTable<'a, Precommit> {
@@ -70,17 +61,9 @@
         Ok(Some(res))
     }
 
-<<<<<<< HEAD
     pub fn configs(&self) -> MerklePatriciaTable<'a, Hash, StoredConfiguration> {
-        // configs patricia merkletree <высота блока> json
+        // configs patricia merkletree <block height> json
         MerklePatriciaTable::new(vec![06], self.view)
-=======
-    pub fn configs
-        (&self)
-         -> MerklePatriciaTable<MapTable<View, [u8], Vec<u8>>, Hash, StoredConfiguration> {
-        // configs patricia merkletree <block height> json
-        MerklePatriciaTable::new(MapTable::new(vec![06], self.view))
->>>>>>> 960fa2c6
     }
 
     // TODO: consider List index to reduce storage volume
