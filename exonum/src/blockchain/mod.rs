// Copyright 2017 The Exonum Team
//
// Licensed under the Apache License, Version 2.0 (the "License");
// you may not use this file except in compliance with the License.
// You may obtain a copy of the License at
//
//   http://www.apache.org/licenses/LICENSE-2.0
//
// Unless required by applicable law or agreed to in writing, software
// distributed under the License is distributed on an "AS IS" BASIS,
// WITHOUT WARRANTIES OR CONDITIONS OF ANY KIND, either express or implied.
// See the License for the specific language governing permissions and
// limitations under the License.

//! The module containing building blocks for creating blockchains powered by
//! the Exonum framework.
//!
//! Services are the main extension point for the Exonum framework. To create
//! your service on top of Exonum blockchain you need to do the following:
//!
//! - Define your own information schema.
//! - Create one or more transaction types using the [`message!`] macro and
//!   implement the [`Transaction`] trait for them.
//! - Create a data structure implementing the [`Service`] trait.
//! - Write API handlers for the service, if required.
//!
//! You may consult [the service creation tutorial][doc:create-service] for a more detailed
//! manual on how to create services.
//!
//! [`message!`]: ../macro.message.html
//! [`Transaction`]: ./trait.Transaction.html
//! [`Service`]: ./trait.Service.html
//! [doc:create-service]: https://exonum.com/doc/get-started/create-service

use std::sync::Arc;
use std::collections::BTreeMap;
use std::collections::HashMap;
use std::mem;
use std::fmt;
use std::panic;
use std::net::SocketAddr;

use vec_map::VecMap;
use byteorder::{ByteOrder, LittleEndian};
use mount::Mount;

<<<<<<< HEAD
use crypto::{self, Hash};
use messages::{RawMessage, Precommit, CONSENSUS as CORE_SERVICE};
use node::State;
use storage::{Patch, Database, Snapshot, Fork, Error};
use helpers::{Height, ValidatorId, Round};
=======
use crypto::{self, Hash, CryptoHash, PublicKey, SecretKey};
use messages::{CONSENSUS as CORE_SERVICE, Precommit, RawMessage, Connect};
use storage::{Database, Error, Fork, Patch, Snapshot};
use helpers::{Height, ValidatorId};
use node::ApiSender;
>>>>>>> fd59ef75

pub use self::block::{Block, BlockProof, SCHEMA_MAJOR_VERSION};
pub use self::schema::{gen_prefix, Schema, TxLocation};
pub use self::genesis::GenesisConfig;
pub use self::config::{ConsensusConfig, StoredConfiguration, TimeoutAdjusterConfig, ValidatorKeys};
pub use self::service::{ApiContext, Service, ServiceContext, SharedNodeState};
pub use self::transaction::{Transaction, TransactionSet, ExecutionResult, TransactionResult,
                            ExecutionError, TransactionError};

mod block;
mod schema;
mod genesis;
mod service;
#[macro_use]
mod transaction;
#[cfg(test)]
mod tests;

pub mod config;

/// Exonum blockchain instance with the concrete services set and data storage.
/// Only blockchains with the identical set of services and genesis block can be combined
/// into the single network.
pub struct Blockchain {
    db: Arc<Database>,
    service_map: Arc<VecMap<Box<Service>>>,
    service_keypair: (PublicKey, SecretKey),
    api_sender: ApiSender,
}

impl Blockchain {
    /// Constructs a blockchain for the given `storage` and list of `services`.
    pub fn new(
        storage: Box<Database>,
        services: Vec<Box<Service>>,
        service_public_key: PublicKey,
        service_secret_key: SecretKey,
        api_sender: ApiSender,
    ) -> Blockchain {
        let mut service_map = VecMap::new();
        for service in services {
            let id = service.service_id() as usize;
            if service_map.contains_key(id) {
                panic!(
                    "Services have already contain service with id={}, please change it.",
                    id
                );
            }
            service_map.insert(id, service);
        }

        Blockchain {
            db: storage.into(),
            service_map: Arc::new(service_map),
            service_keypair: (service_public_key, service_secret_key),
            api_sender,
        }
    }

    /// Recreates the blockchain to reuse with a sandbox.
    #[doc(hidden)]
    pub fn clone_with_api_sender(&self, api_sender: ApiSender) -> Blockchain {
        Blockchain {
            api_sender,
            ..self.clone()
        }
    }

    /// Returns service `VecMap` for all our services.
    pub fn service_map(&self) -> &Arc<VecMap<Box<Service>>> {
        &self.service_map
    }

    /// Creates a readonly snapshot of the current storage state.
    pub fn snapshot(&self) -> Box<Snapshot> {
        self.db.snapshot()
    }

    /// Creates snapshot of the current storage state that can be later committed into storage
    /// via `merge` method.
    pub fn fork(&self) -> Fork {
        self.db.fork()
    }

    /// Tries to create a `Transaction` object from the given raw message.
    /// Raw message can be converted into `Transaction` object only
    /// if following conditions are met.
    ///
    /// - Blockchain has service with the `service_id` of given raw message.
    /// - Service can deserialize given raw message.
    pub fn tx_from_raw(&self, raw: RawMessage) -> Option<Box<Transaction>> {
        let id = raw.service_id() as usize;
        self.service_map.get(id).and_then(|service| {
            service.tx_from_raw(raw).ok()
        })
    }

    /// Commits changes from the patch to the blockchain storage.
    /// See [`Fork`](../storage/struct.Fork.html) for details.
    pub fn merge(&mut self, patch: Patch) -> Result<(), Error> {
        self.db.merge(patch)
    }

    /// Returns the hash of latest committed block.
    ///
    /// # Panics
    ///
    /// - If the genesis block was not committed.
    pub fn last_hash(&self) -> Hash {
        Schema::new(&self.snapshot())
            .block_hashes_by_height()
            .last()
            .unwrap_or_else(Hash::default)
    }

    /// Returns the latest committed block.
    ///
    /// # Panics
    ///
    /// - If the genesis block was not committed.
    pub fn last_block(&self) -> Block {
        Schema::new(&self.snapshot()).last_block()
    }

    /// Creates and commits the genesis block for the given genesis configuration.
    pub fn create_genesis_block(&mut self, cfg: GenesisConfig) -> Result<(), Error> {
        let mut config_propose = StoredConfiguration {
            previous_cfg_hash: Hash::zero(),
            actual_from: Height::zero(),
            validator_keys: cfg.validator_keys,
            consensus: cfg.consensus,
            services: BTreeMap::new(),
        };

        let patch = {
            let mut fork = self.fork();
            // Update service tables
            for (_, service) in self.service_map.iter() {
                let cfg = service.initialize(&mut fork);
                let name = service.service_name();
                if config_propose.services.contains_key(name) {
                    panic!(
                        "Services already contain service with '{}' name, please change it",
                        name
                    );
                }
                config_propose.services.insert(name.into(), cfg);
            }
            // Commit actual configuration
            {
                let mut schema = Schema::new(&mut fork);
                if schema.block_hash_by_height(Height::zero()).is_some() {
                    // TODO create genesis block for MemoryDB and compare in hash with zero block
                    return Ok(());
                }
                schema.commit_configuration(config_propose);
            };
            self.merge(fork.into_patch())?;
            self.create_patch(ValidatorId::zero(), Height::zero(), &[], &BTreeMap::new())
                .1
        };
        self.merge(patch)?;
        Ok(())
    }

    /// Helper function to map tuple (`u16`, `u16`) of service table coordinates
    /// to 32 byte value for use as `MerklePatriciaTable` key (it currently
    /// supports only fixed size keys). `hash` function is used to distribute
    /// keys uniformly (compared to padding).
    /// # Arguments
    ///
    /// * `service_id` - `service_id` as returned by instance of type of
    /// `Service` trait
    /// * `table_idx` - index of service table in `Vec`, returned by
    /// `state_hash` method of instance of type of `Service` trait
    // also, it was the first idea around, to use `hash`
    pub fn service_table_unique_key(service_id: u16, table_idx: usize) -> Hash {
        debug_assert!(table_idx <= u16::max_value() as usize);
        let size = mem::size_of::<u16>();
        let mut vec = vec![0; 2 * size];
        LittleEndian::write_u16(&mut vec[0..size], service_id);
        LittleEndian::write_u16(&mut vec[size..2 * size], table_idx as u16);
        crypto::hash(&vec)
    }

    /// Executes the given transactions from pool.
    /// Then it collects the resulting changes from the current storage state and returns them
    /// with the hash of resulting block.
    pub fn create_patch(
        &self,
        proposer_id: ValidatorId,
        height: Height,
        tx_hashes: &[Hash],
        pool: &BTreeMap<Hash, Box<Transaction>>,
    ) -> (Hash, Patch) {
        // Create fork
        let mut fork = self.fork();

        let block_hash = {
            // Get last hash
            let last_hash = self.last_hash();
            // Save & execute transactions
            for (index, hash) in tx_hashes.iter().enumerate() {
                let tx = pool.get(hash).expect(
                    "BUG: Cannot find transaction in pool.",
                );

                fork.checkpoint();

                let catch_result =
                    panic::catch_unwind(panic::AssertUnwindSafe(|| tx.execute(&mut fork)));

                let transaction_result = match catch_result {
                    Ok(execution_result) => {
                        match execution_result {
                            Ok(()) => fork.commit(),
                            Err(ref e) => {
                                info!("{:?} transaction execution failed: {:?}", tx, e);
                                fork.rollback();
                            }
                        }
                        execution_result.map_err(TransactionError::from)
                    }
                    Err(err) => {
                        if err.is::<Error>() {
                            // Continue panic unwind if the reason is StorageError.
                            panic::resume_unwind(err);
                        }
                        fork.rollback();
                        error!("{:?} transaction execution panicked: {:?}", tx, err);
                        Err(TransactionError::from_panic(&err))
                    }
                };

                let mut schema = Schema::new(&mut fork);
                schema.transactions_mut().put(hash, tx.raw().clone());
                schema.transaction_results_mut().put(
                    hash,
                    transaction_result,
                );
                schema.block_txs_mut(height).push(*hash);
                let location = TxLocation::new(height, index as u64);
                schema.tx_location_by_tx_hash_mut().put(hash, location);
            }

            // Get tx & state hash
            let (tx_hash, state_hash) = {
                let state_hashes = {
                    let schema = Schema::new(&fork);

                    let vec_core_state = schema.core_state_hash();
                    let mut state_hashes = Vec::new();

                    for (idx, core_table_hash) in vec_core_state.into_iter().enumerate() {
                        let key = Blockchain::service_table_unique_key(CORE_SERVICE, idx);
                        state_hashes.push((key, core_table_hash));
                    }

                    for service in self.service_map.values() {
                        let service_id = service.service_id();
                        let vec_service_state = service.state_hash(&fork);
                        for (idx, service_table_hash) in vec_service_state.into_iter().enumerate() {
                            let key = Blockchain::service_table_unique_key(service_id, idx);
                            state_hashes.push((key, service_table_hash));
                        }
                    }

                    state_hashes
                };

                let mut schema = Schema::new(&mut fork);

                let state_hash = {
                    let mut sum_table = schema.state_hash_aggregator_mut();
                    for (key, hash) in state_hashes {
                        sum_table.put(&key, hash)
                    }
                    sum_table.root_hash()
                };

                let tx_hash = schema.block_txs(height).root_hash();

                (tx_hash, state_hash)
            };

            // Create block
            let block = Block::new(
                SCHEMA_MAJOR_VERSION,
                proposer_id,
                height,
                tx_hashes.len() as u32,
                &last_hash,
                &tx_hash,
                &state_hash,
            );
            trace!("execute block = {:?}", block);
            // Calculate block hash
            let block_hash = block.hash();
            // Update height
            let mut schema = Schema::new(&mut fork);
            schema.block_hashes_by_height_mut().push(block_hash);
            // Save block
            schema.blocks_mut().put(&block_hash, block);

            block_hash
        };

        (block_hash, fork.into_patch())
    }

    /// Commits to the storage block that proposes by node `State`.
    /// After that invokes `handle_commit` for each service in order of their identifiers
    /// and returns the list of transactions which were created by the `handle_commit` event.
    #[cfg_attr(feature = "flame_profile", flame)]
    pub fn commit<'a, I>(
        &mut self,
        patch: &Patch,
        block_hash: Hash,
        precommits: I,
    ) -> Result<(), Error>
    where
        I: Iterator<Item = &'a Precommit>,
    {
        let patch = {
            let mut fork = {
                let mut fork = self.db.fork();
                fork.merge(patch.clone()); // FIXME: avoid cloning here
                fork
            };

            {
                let mut schema = Schema::new(&mut fork);
                for precommit in precommits {
                    schema.precommits_mut(&block_hash).push(precommit.clone());
                }
<<<<<<< HEAD

                // cleanup the consensus messages cache
                schema.consensus_messages_cache_mut().clear();

                state.update_config(schema.actual_configuration());
=======
>>>>>>> fd59ef75
            }
            fork.into_patch()
        };
        self.merge(patch)?;
        // Initializes the context after merge.
        let context = ServiceContext::new(
            self.service_keypair.0,
            self.service_keypair.1.clone(),
            self.api_sender.clone(),
            self.fork(),
        );
        // Invokes `handle_commit` for each service in order of their identifiers
        for service in self.service_map.values() {
            service.handle_commit(&context);
        }
        Ok(())
    }

    /// Returns `Mount` object that aggregates public api handlers.
    pub fn mount_public_api(&self) -> Mount {
        let context = self.api_context();
        let mut mount = Mount::new();
        for service in self.service_map.values() {
            if let Some(handler) = service.public_api_handler(&context) {
                mount.mount(service.service_name(), handler);
            }
        }
        mount
    }

    /// Returns `Mount` object that aggregates private api handlers.
    pub fn mount_private_api(&self) -> Mount {
        let context = self.api_context();
        let mut mount = Mount::new();
        for service in self.service_map.values() {
            if let Some(handler) = service.private_api_handler(&context) {
                mount.mount(service.service_name(), handler);
            }
        }
        mount
    }

<<<<<<< HEAD
    /// Saves raw message to the consensus messages cache
    pub fn save_message(&mut self, round: Round, raw: &RawMessage) {
=======
    fn api_context(&self) -> ApiContext {
        ApiContext::from_parts(
            self,
            self.api_sender.clone(),
            &self.service_keypair.0,
            &self.service_keypair.1,
        )
    }

    /// Saves peer to the peers cache
    pub fn save_peer(&mut self, pubkey: &PublicKey, peer: Connect) {
>>>>>>> fd59ef75
        let mut fork = self.fork();

        {
            let mut schema = Schema::new(&mut fork);
<<<<<<< HEAD
            schema.consensus_messages_cache_mut().push(raw.clone());
            schema.saved_round_mut().set(u32::from(round));
        }

        self.merge(fork.into_patch()).expect(
            "Unable to save message to the consensus cache",
        );
    }

    /// Saves a collection of RawMessage to the consensus messages cache with single access to the
    /// Fork instance
    pub fn save_messages<I>(&mut self, round: Round, iter: I)
    where
        I: IntoIterator<Item = RawMessage>,
    {
=======
            schema.peers_cache_mut().put(pubkey, peer);
        }

        self.merge(fork.into_patch()).expect(
            "Unable to save peer to the peers cache",
        );
    }

    /// Removes peer from the peers cache
    pub fn remove_peer_with_addr(&mut self, addr: &SocketAddr) {
>>>>>>> fd59ef75
        let mut fork = self.fork();

        {
            let mut schema = Schema::new(&mut fork);
<<<<<<< HEAD
            let mut index = schema.consensus_messages_cache_mut();
            for msg in iter {
                index.push(msg);
            }
        }

        {
            let mut schema = Schema::new(&mut fork);
            schema.saved_round_mut().set(u32::from(round));
        }

        self.merge(fork.into_patch()).expect(
            "Unable to save messages to the consensus cache",
        );
    }
=======
            let mut peers = schema.peers_cache_mut();
            let peer = peers.iter().find(|&(_, ref v)| v.addr() == *addr);
            if let Some(pubkey) = peer.map(|(k, _)| k) {
                peers.remove(&pubkey);
            }
        }

        self.merge(fork.into_patch()).expect(
            "Unable to remove peer from the peers cache",
        );
    }

    /// Recover cached peers if any.
    pub fn get_saved_peers(&self) -> HashMap<PublicKey, Connect> {
        let schema = Schema::new(self.snapshot());
        let peers_cache = schema.peers_cache();
        let it = peers_cache.iter().map(|(k, v)| (k, v.clone()));
        it.collect()
    }
>>>>>>> fd59ef75
}

impl fmt::Debug for Blockchain {
    fn fmt(&self, f: &mut fmt::Formatter) -> fmt::Result {
        write!(f, "Blockchain(..)")
    }
}

impl Clone for Blockchain {
    fn clone(&self) -> Blockchain {
        Blockchain {
            db: Arc::clone(&self.db),
            service_map: Arc::clone(&self.service_map),
            api_sender: self.api_sender.clone(),
            service_keypair: self.service_keypair.clone(),
        }
    }
}<|MERGE_RESOLUTION|>--- conflicted
+++ resolved
@@ -44,19 +44,11 @@
 use byteorder::{ByteOrder, LittleEndian};
 use mount::Mount;
 
-<<<<<<< HEAD
-use crypto::{self, Hash};
-use messages::{RawMessage, Precommit, CONSENSUS as CORE_SERVICE};
-use node::State;
-use storage::{Patch, Database, Snapshot, Fork, Error};
-use helpers::{Height, ValidatorId, Round};
-=======
 use crypto::{self, Hash, CryptoHash, PublicKey, SecretKey};
 use messages::{CONSENSUS as CORE_SERVICE, Precommit, RawMessage, Connect};
 use storage::{Database, Error, Fork, Patch, Snapshot};
-use helpers::{Height, ValidatorId};
+use helpers::{Height, ValidatorId, Round};
 use node::ApiSender;
->>>>>>> fd59ef75
 
 pub use self::block::{Block, BlockProof, SCHEMA_MAJOR_VERSION};
 pub use self::schema::{gen_prefix, Schema, TxLocation};
@@ -392,14 +384,9 @@
                 for precommit in precommits {
                     schema.precommits_mut(&block_hash).push(precommit.clone());
                 }
-<<<<<<< HEAD
 
                 // cleanup the consensus messages cache
                 schema.consensus_messages_cache_mut().clear();
-
-                state.update_config(schema.actual_configuration());
-=======
->>>>>>> fd59ef75
             }
             fork.into_patch()
         };
@@ -442,10 +429,6 @@
         mount
     }
 
-<<<<<<< HEAD
-    /// Saves raw message to the consensus messages cache
-    pub fn save_message(&mut self, round: Round, raw: &RawMessage) {
-=======
     fn api_context(&self) -> ApiContext {
         ApiContext::from_parts(
             self,
@@ -457,28 +440,10 @@
 
     /// Saves peer to the peers cache
     pub fn save_peer(&mut self, pubkey: &PublicKey, peer: Connect) {
->>>>>>> fd59ef75
         let mut fork = self.fork();
 
         {
             let mut schema = Schema::new(&mut fork);
-<<<<<<< HEAD
-            schema.consensus_messages_cache_mut().push(raw.clone());
-            schema.saved_round_mut().set(u32::from(round));
-        }
-
-        self.merge(fork.into_patch()).expect(
-            "Unable to save message to the consensus cache",
-        );
-    }
-
-    /// Saves a collection of RawMessage to the consensus messages cache with single access to the
-    /// Fork instance
-    pub fn save_messages<I>(&mut self, round: Round, iter: I)
-    where
-        I: IntoIterator<Item = RawMessage>,
-    {
-=======
             schema.peers_cache_mut().put(pubkey, peer);
         }
 
@@ -489,28 +454,10 @@
 
     /// Removes peer from the peers cache
     pub fn remove_peer_with_addr(&mut self, addr: &SocketAddr) {
->>>>>>> fd59ef75
         let mut fork = self.fork();
 
         {
             let mut schema = Schema::new(&mut fork);
-<<<<<<< HEAD
-            let mut index = schema.consensus_messages_cache_mut();
-            for msg in iter {
-                index.push(msg);
-            }
-        }
-
-        {
-            let mut schema = Schema::new(&mut fork);
-            schema.saved_round_mut().set(u32::from(round));
-        }
-
-        self.merge(fork.into_patch()).expect(
-            "Unable to save messages to the consensus cache",
-        );
-    }
-=======
             let mut peers = schema.peers_cache_mut();
             let peer = peers.iter().find(|&(_, ref v)| v.addr() == *addr);
             if let Some(pubkey) = peer.map(|(k, _)| k) {
@@ -530,7 +477,138 @@
         let it = peers_cache.iter().map(|(k, v)| (k, v.clone()));
         it.collect()
     }
->>>>>>> fd59ef75
+
+    /// Saves raw message to the consensus messages cache
+    pub fn save_message(&mut self, round: Round, raw: &RawMessage) {
+        let mut fork = self.fork();
+
+        {
+            let mut schema = Schema::new(&mut fork);
+            schema.consensus_messages_cache_mut().push(raw.clone());
+            schema.saved_round_mut().set(u32::from(round));
+        }
+
+        self.merge(fork.into_patch()).expect(
+            "Unable to save message to the consensus cache",
+        );
+    }
+
+    /// Saves a collection of RawMessage to the consensus messages cache with single access to the
+    /// Fork instance
+    pub fn save_messages<I>(&mut self, round: Round, iter: I)
+        where
+            I: IntoIterator<Item = RawMessage>,
+    {
+        let mut fork = self.fork();
+
+        {
+            let mut schema = Schema::new(&mut fork);
+            let mut index = schema.consensus_messages_cache_mut();
+            for msg in iter {
+                index.push(msg);
+            }
+        }
+
+        {
+            let mut schema = Schema::new(&mut fork);
+            schema.saved_round_mut().set(u32::from(round));
+        }
+
+        self.merge(fork.into_patch()).expect(
+            "Unable to save messages to the consensus cache",
+        );
+    }
+
+
+//<<<<<<< HEAD
+//    /// Saves raw message to the consensus messages cache
+//    pub fn save_message(&mut self, round: Round, raw: &RawMessage) {
+//=======
+//    fn api_context(&self) -> ApiContext {
+//        ApiContext::from_parts(
+//            self,
+//            self.api_sender.clone(),
+//            &self.service_keypair.0,
+//            &self.service_keypair.1,
+//        )
+//    }
+//
+//    /// Saves peer to the peers cache
+//    pub fn save_peer(&mut self, pubkey: &PublicKey, peer: Connect) {
+//>>>>>>> master
+//        let mut fork = self.fork();
+//
+//        {
+//            let mut schema = Schema::new(&mut fork);
+//<<<<<<< HEAD
+//            schema.consensus_messages_cache_mut().push(raw.clone());
+//            schema.saved_round_mut().set(u32::from(round));
+//        }
+//
+//        self.merge(fork.into_patch()).expect(
+//            "Unable to save message to the consensus cache",
+//        );
+//    }
+//
+//    /// Saves a collection of RawMessage to the consensus messages cache with single access to the
+//    /// Fork instance
+//    pub fn save_messages<I>(&mut self, round: Round, iter: I)
+//    where
+//        I: IntoIterator<Item = RawMessage>,
+//    {
+//=======
+//            schema.peers_cache_mut().put(pubkey, peer);
+//        }
+//
+//        self.merge(fork.into_patch()).expect(
+//            "Unable to save peer to the peers cache",
+//        );
+//    }
+//
+//    /// Removes peer from the peers cache
+//    pub fn remove_peer_with_addr(&mut self, addr: &SocketAddr) {
+//>>>>>>> master
+//        let mut fork = self.fork();
+//
+//        {
+//            let mut schema = Schema::new(&mut fork);
+//<<<<<<< HEAD
+//            let mut index = schema.consensus_messages_cache_mut();
+//            for msg in iter {
+//                index.push(msg);
+//            }
+//        }
+//
+//        {
+//            let mut schema = Schema::new(&mut fork);
+//            schema.saved_round_mut().set(u32::from(round));
+//        }
+//
+//        self.merge(fork.into_patch()).expect(
+//            "Unable to save messages to the consensus cache",
+//        );
+//    }
+//=======
+//            let mut peers = schema.peers_cache_mut();
+//            let peer = peers.iter().find(|&(_, ref v)| v.addr() == *addr);
+//            if let Some(pubkey) = peer.map(|(k, _)| k) {
+//                peers.remove(&pubkey);
+//            }
+//        }
+//
+//        self.merge(fork.into_patch()).expect(
+//            "Unable to remove peer from the peers cache",
+//        );
+//    }
+//
+//    /// Recover cached peers if any.
+//    pub fn get_saved_peers(&self) -> HashMap<PublicKey, Connect> {
+//        let schema = Schema::new(self.snapshot());
+//        let peers_cache = schema.peers_cache();
+//        let it = peers_cache.iter().map(|(k, v)| (k, v.clone()));
+//        it.collect()
+//    }
+//>>>>>>> master
 }
 
 impl fmt::Debug for Blockchain {
