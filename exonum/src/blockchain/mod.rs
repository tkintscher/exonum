--- conflicted
+++ resolved
@@ -30,10 +30,7 @@
 //! [`Transaction`]: ./trait.Transaction.html
 //! [`Service`]: ./trait.Service.html
 //! [doc:create-service]: https://exonum.com/doc/version/latest/get-started/create-service
-<<<<<<< HEAD
-=======
-
->>>>>>> f6deb4c7
+
 pub use self::{
     block::{Block, BlockProof},
     config::{ConsensusConfig, StoredConfiguration, ValidatorKeys},
@@ -64,7 +61,6 @@
 use crate::helpers::{Height, Round, ValidatorId};
 use crate::messages::{AnyTx, BinaryForm, Connect, Message, Precommit, ProtocolMessage, Signed};
 use crate::node::ApiSender;
-<<<<<<< HEAD
 use crate::runtime::configuration_new::ConfigurationServiceFactory;
 use crate::runtime::{
     configuration_new::{self as configuration, ConfigurationServiceInit},
@@ -72,8 +68,6 @@
     rust::{service::ServiceFactory, RustRuntime},
     InstanceInitData, RuntimeContext, RuntimeEnvironment, RuntimeIdentifier,
 };
-=======
->>>>>>> f6deb4c7
 use exonum_merkledb::{
     self, Database, Error as StorageError, Fork, IndexAccess, ObjectHash, Patch,
     Result as StorageResult, Snapshot,
@@ -139,6 +133,12 @@
             api_sender,
             ..self.clone()
         }
+    }
+
+    /// Returns mapping from the service identifier (`u16`) to service (`Box<dyn Service>`) for
+    /// all services.
+    pub fn service_map(&self) -> &Arc<HashMap<u16, Box<dyn Service>>> {
+        &self.service_map
     }
 
     /// Creates a read-only snapshot of the current storage state.
@@ -208,11 +208,7 @@
 
     /// Creates and commits the genesis block with the given genesis configuration.
     fn create_genesis_block(&mut self, cfg: GenesisConfig) -> Result<(), failure::Error> {
-<<<<<<< HEAD
         let config_propose = StoredConfiguration {
-=======
-        let mut config_propose = StoredConfiguration {
->>>>>>> f6deb4c7
             previous_cfg_hash: Hash::zero(),
             actual_from: Height::zero(),
             validator_keys: cfg.validator_keys,
@@ -221,7 +217,6 @@
         };
 
         let patch = {
-<<<<<<< HEAD
             let mut fork = self.fork();
             let mut ctx = RuntimeContext::new(&mut fork, &PublicKey::zero(), &Hash::zero());
             // Update service tables
@@ -240,18 +235,6 @@
                 InstanceInitData {
                     instance_id: configuration::SERVICE_ID,
                     constructor_data,
-=======
-            let fork = self.fork();
-            // Update service tables
-            for (_, service) in self.service_map.iter() {
-                let cfg = service.initialize(&fork);
-                let name = service.service_name();
-                if config_propose.services.contains_key(name) {
-                    panic!(
-                        "Services already contain service with '{}' name, please change it",
-                        name
-                    );
->>>>>>> f6deb4c7
                 }
             };
 
@@ -379,17 +362,11 @@
                         state_hashes.push((key, core_table_hash));
                     }
 
-<<<<<<< HEAD
                     let dispatcher = self.dispatcher.lock().expect("Expected lock on Dispatcher");
 
                     for (service_id, vec_service_state) in
                         dispatcher.state_hashes((&fork).snapshot())
                     {
-=======
-                    for service in self.service_map.values() {
-                        let service_id = service.service_id();
-                        let vec_service_state = service.state_hash((&fork).snapshot());
->>>>>>> f6deb4c7
                         for (idx, service_table_hash) in vec_service_state.into_iter().enumerate() {
                             let key = Self::service_table_unique_key(service_id as u16, idx);
                             state_hashes.push((key, service_table_hash));
@@ -402,7 +379,7 @@
                 let schema = Schema::new(&fork);
 
                 let state_hash = {
-                    let mut sum_table = schema.state_hash_aggregator();
+                    let mut sum_table = schema.state_hash_aggregator_mut();
                     for (key, hash) in state_hashes {
                         sum_table.put(&key, hash)
                     }
@@ -428,13 +405,9 @@
             let block_hash = block.hash();
             // Update height.
             let schema = Schema::new(&fork);
-<<<<<<< HEAD
             schema.block_hashes_by_height_mut().push(block_hash);
-=======
-            schema.block_hashes_by_height().push(block_hash);
->>>>>>> f6deb4c7
             // Save block.
-            schema.blocks().put(&block_hash, block);
+            schema.blocks_mut().put(&block_hash, block);
 
             block_hash
         };
@@ -449,11 +422,7 @@
         index: usize,
         fork: &mut Fork,
     ) -> Result<(), failure::Error> {
-<<<<<<< HEAD
         let signed_tx = {
-=======
-        let (tx, raw, service_name) = {
->>>>>>> f6deb4c7
             let new_fork = &*fork;
             let snapshot = new_fork.snapshot();
             let schema = Schema::new(snapshot);
@@ -464,7 +433,6 @@
                     tx_hash
                 ))
             })?;
-<<<<<<< HEAD
             signed_tx
         };
 
@@ -479,35 +447,10 @@
                 .lock()
                 .expect("Expected lock on Dispatcher")
                 .execute(&mut context, tx.dispatch.clone(), tx.payload.as_ref())
-=======
-
-            let service_name = self
-                .service_map
-                .get(&raw.service_id())
-                .ok_or_else(|| {
-                    failure::err_msg(format!(
-                        "Service not found. Service id: {}",
-                        raw.service_id()
-                    ))
-                })?
-                .service_name();
-
-            let tx = self.tx_from_raw(raw.payload().clone()).map_err(|error| {
-                format_err!("Service <{}>: {}, tx: {:?}", service_name, error, tx_hash)
-            })?;
-
-            (tx, raw, service_name)
-        };
-
-        let catch_result = panic::catch_unwind(panic::AssertUnwindSafe(|| {
-            let context = TransactionContext::new(&*fork, service_name, &raw);
-            tx.execute(context)
->>>>>>> f6deb4c7
         }));
 
         let tx_result = TransactionResult(match catch_result {
             Ok(execution_result) => {
-<<<<<<< HEAD
                 match execution_result {
                     Ok(()) => {
                         fork.flush();
@@ -518,16 +461,6 @@
                         info!("{:?} transaction execution failed: {:?}", tx_hash, e);
                         fork.rollback();
                     }
-=======
-                if let Err(ref e) = execution_result {
-                    // Unlike panic, transaction failure isn't that rare, so logging the
-                    // whole transaction body is an overkill: it can be relatively big.
-                    info!(
-                        "Service <{}>: {:?} transaction execution failed: {:?}",
-                        service_name, tx_hash, e
-                    );
-                    fork.rollback();
->>>>>>> f6deb4c7
                 }
                 execution_result.map_err(TransactionError::from)
             }
@@ -537,25 +470,14 @@
                     panic::resume_unwind(err);
                 }
                 fork.rollback();
-<<<<<<< HEAD
                 error!("{:?} transaction execution panicked: {:?}", tx, err);
-=======
-                error!(
-                    "Service <{}>: {:?} transaction execution panicked: {:?}",
-                    service_name, tx, err
-                );
->>>>>>> f6deb4c7
 
                 Err(TransactionError::from_panic(&err))
             }
         });
 
         let mut schema = Schema::new(&*fork);
-<<<<<<< HEAD
-        schema.transaction_results_mut().put(&tx_hash, tx_result);
-=======
         schema.transaction_results().put(&tx_hash, tx_result);
->>>>>>> f6deb4c7
         schema.commit_transaction(&tx_hash);
         schema.block_transactions(height).push(tx_hash);
         let location = TxLocation::new(height, index as u64);
@@ -584,15 +506,8 @@
             };
 
             {
-<<<<<<< HEAD
-                let schema = Schema::new(&fork);
-                for precommit in precommits {
-                    schema.precommits_mut(&block_hash).push(precommit);
-                }
-=======
                 let mut schema = Schema::new(&fork);
                 schema.precommits(&block_hash).extend(precommits);
->>>>>>> f6deb4c7
 
                 // Consensus messages cache is useful only during one height, so it should be
                 // cleared when a new height is achieved.
@@ -621,16 +536,7 @@
     /// Saves the `Connect` message from a peer to the cache.
     pub(crate) fn save_peer(&mut self, pubkey: &PublicKey, peer: Signed<Connect>) {
         let fork = self.fork();
-<<<<<<< HEAD
-
-        {
-            let schema = Schema::new(&fork);
-            schema.peers_cache_mut().put(pubkey, peer);
-        }
-
-=======
         Schema::new(&fork).peers_cache().put(pubkey, peer);
->>>>>>> f6deb4c7
         self.merge(fork.into_patch())
             .expect("Unable to save peer to the peers cache");
     }
@@ -638,33 +544,15 @@
     /// Removes from the cache the `Connect` message from a peer.
     pub fn remove_peer_with_pubkey(&mut self, key: &PublicKey) {
         let fork = self.fork();
-<<<<<<< HEAD
-
-        {
-            let schema = Schema::new(&fork);
-            let mut peers = schema.peers_cache_mut();
-            peers.remove(key);
-        }
-
-=======
         Schema::new(&fork).peers_cache().remove(key);
->>>>>>> f6deb4c7
         self.merge(fork.into_patch())
             .expect("Unable to remove peer from the peers cache");
     }
 
     /// Returns `Connect` messages from peers saved in the cache, if any.
     pub fn get_saved_peers(&self) -> HashMap<PublicKey, Signed<Connect>> {
-<<<<<<< HEAD
-        let snapshot = &self.snapshot();
-        let schema = Schema::new(snapshot);
-
-        let peers_cache_table = schema.peers_cache();
-        peers_cache_table.iter().collect()
-=======
         let snapshot = self.snapshot();
         Schema::new(&snapshot).peers_cache().iter().collect()
->>>>>>> f6deb4c7
     }
 
     /// Saves the given raw message to the consensus messages cache.
@@ -681,13 +569,8 @@
         let fork = self.fork();
 
         {
-<<<<<<< HEAD
-            let schema = Schema::new(&fork);
-            schema.consensus_messages_cache_mut().extend(iter);
-=======
             let mut schema = Schema::new(&fork);
             schema.consensus_messages_cache().extend(iter);
->>>>>>> f6deb4c7
             schema.set_consensus_round(round);
         }
 
@@ -696,27 +579,6 @@
     }
 }
 
-<<<<<<< HEAD
-=======
-fn before_commit(service: &dyn Service, fork: &mut Fork) {
-    match panic::catch_unwind(panic::AssertUnwindSafe(|| service.before_commit(fork))) {
-        Ok(..) => fork.flush(),
-        Err(err) => {
-            if err.is::<StorageError>() {
-                // Continue panic unwind if the reason is StorageError.
-                panic::resume_unwind(err);
-            }
-            fork.rollback();
-            error!(
-                "{} service before_commit failed with error: {:?}",
-                service.service_name(),
-                err
-            );
-        }
-    }
-}
-
->>>>>>> f6deb4c7
 impl fmt::Debug for Blockchain {
     fn fmt(&self, f: &mut fmt::Formatter) -> fmt::Result {
         write!(f, "Blockchain(..)")
