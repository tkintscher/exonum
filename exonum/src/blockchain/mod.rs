--- conflicted
+++ resolved
@@ -137,11 +137,8 @@
             tx.execute(&fork)?;
             schema.transactions().put(hash, tx.raw().clone()).unwrap();
             schema.block_txs(height).append(*hash).unwrap();
-<<<<<<< HEAD
-=======
             let location = TxLocation::new(height, index as u64);
             schema.tx_location_by_tx_hash().put(hash, location).unwrap();
->>>>>>> 4baf2ce6
         }
         // Get tx hash
         let tx_hash = schema.block_txs(height).root_hash()?;
