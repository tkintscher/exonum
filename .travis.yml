language: rust
rust:
  - stable
os:
  - linux
  - osx
compiler:
  - gcc
  - clang
cache: cargo
sudo: false
dist: trusty
addons:
  apt:
    sources:
    - sourceline: 'ppa:chris-lea/libsodium'
    packages:
    - libsodium-dev
    - jq
env:
  global:
  - NIGHTLY_RUST=nightly-2017-08-15
  - CLIPPY_VERS=0.0.152
  - RUSTFMT_VERS=0.9.0
  - ROCKSDB_LIB_DIR=/usr/lib/x86_64-linux-gnu
  - SNAPPY_LIB_DIR=/usr/lib/x86_64-linux-gnu
  - secure: K5mZuLSnf9fYdGV0LjiMHKExcO+E9wi/LjxHZKKjaj+/pghYo2fz1/YBxNKAVl7DLWW1iLDEIRKj6DkciBVNnzUbpvLnuzizitdUeVKzSBVxDpOIB6h94K1QR2MUSUx7Xi84s93xBRpJljXo8pXFPLvhPKjHLv0fAHGooq2KwPPfCgWH5ofTRKNkVnyR8tscfGwh1AiQd8+OcJow3lnfXMnuex0kaAX6ziFQfg79nUojpv5DKmMBHh88ZH3TIHW2d4aa2Z/4ZoGfS3rP/LR70yPUZKfGlRmHo0fImam/fRouQJX0Yde7+dtt3sF34ZGwZOXHj5X/OUWPKkCvk6xuwb1qOugpFnr5N31ZoqYGCV8TfvtX+bCOsoUJU0tY7Zj4jRugG9c3IB+98Pr/ECH2Lp2G1ezYniDjzbV8k3rwMR5spMhkdEJdjmhrBuBKNiC+yJOyo5SSonDcf8y7w9DcwtvWUi2AMcmsp4SDSccFP9amOOvT/AW1wor+QEl+PdM14DB7IIVs2wdh23KrVKsZZcq0PR459Tb7YMeZJWslcZp/KGbamHnOs0fSt5ek5ey/zv2G4CdxEvG2naQJEqI7MtvDtHo0ttyrDDG3vb8cCJbEvi3CYI8aktIat4pSd9cNP8snE7eIaWcHUKYJDuPujQwBuHdNdqVWlAqwRnut4NQ=
before_install:
- rustfmt --version | grep $RUSTFMT_VERS || cargo install rustfmt --force --vers $RUSTFMT_VERS
- rustup toolchain install $NIGHTLY_RUST
- cargo +$NIGHTLY_RUST clippy --version | grep $CLIPPY_VERS || cargo +$NIGHTLY_RUST
  install clippy --force --vers $CLIPPY_VERS
<<<<<<< HEAD
- if [[ "$TRAVIS_OS_NAME" == "osx" ]]; then brew update; fi
- if [[ "$TRAVIS_OS_NAME" == "osx" ]]; then brew install libsodium leveldb jq; fi
=======
- sudo add-apt-repository -y ppa:chris-lea/libsodium
- sudo add-apt-repository -y ppa:giskou/librocksdb
- sudo apt-get -qq update
install:
- sudo apt-get -qq --yes install gcc g++ make libsodium-dev libsnappy-dev librocksdb libssl-dev
>>>>>>> c05d2680
script:
- cargo fmt -- --write-mode=diff
- cargo +$NIGHTLY_RUST clippy -- -D warnings
- cargo test
- cd examples && bash test.sh<|MERGE_RESOLUTION|>--- conflicted
+++ resolved
@@ -14,8 +14,10 @@
   apt:
     sources:
     - sourceline: 'ppa:chris-lea/libsodium'
+    - sourceline: 'ppa:giskou/librocksdb'
     packages:
     - libsodium-dev
+    - librocksdb
     - jq
 env:
   global:
@@ -30,16 +32,8 @@
 - rustup toolchain install $NIGHTLY_RUST
 - cargo +$NIGHTLY_RUST clippy --version | grep $CLIPPY_VERS || cargo +$NIGHTLY_RUST
   install clippy --force --vers $CLIPPY_VERS
-<<<<<<< HEAD
 - if [[ "$TRAVIS_OS_NAME" == "osx" ]]; then brew update; fi
-- if [[ "$TRAVIS_OS_NAME" == "osx" ]]; then brew install libsodium leveldb jq; fi
-=======
-- sudo add-apt-repository -y ppa:chris-lea/libsodium
-- sudo add-apt-repository -y ppa:giskou/librocksdb
-- sudo apt-get -qq update
-install:
-- sudo apt-get -qq --yes install gcc g++ make libsodium-dev libsnappy-dev librocksdb libssl-dev
->>>>>>> c05d2680
+- if [[ "$TRAVIS_OS_NAME" == "osx" ]]; then brew install libsodium rocksdb jq; fi
 script:
 - cargo fmt -- --write-mode=diff
 - cargo +$NIGHTLY_RUST clippy -- -D warnings
