--- conflicted
+++ resolved
@@ -38,10 +38,6 @@
 #[derive(Debug)]
 pub struct MapIndex<T: RawAccess, K, V> {
     base: View<T>,
-<<<<<<< HEAD
-    state: IndexState<T, ()>,
-=======
->>>>>>> a6e0bf66
     _k: PhantomData<K>,
     _v: PhantomData<V>,
 }
@@ -112,76 +108,6 @@
         }
     }
 
-<<<<<<< HEAD
-    /// Creates a new index representation based on the name, index ID in family
-    /// and storage view.
-    ///
-    /// Storage view can be specified as [`&Snapshot`] or [`&mut Fork`]. In the first case, only
-    /// immutable methods are available. In the second case, both immutable and mutable methods are
-    /// available.
-    ///
-    /// [`&Snapshot`]: ../trait.Snapshot.html
-    /// [`&mut Fork`]: ../struct.Fork.html
-    ///
-    /// # Examples
-    ///
-    /// ```
-    /// use exonum_merkledb::{TemporaryDB, Database, MapIndex};
-    ///
-    /// let db = TemporaryDB::default();
-    /// let name = "name";
-    /// let index_id = vec![01];
-    ///
-    /// let snapshot = db.snapshot();
-    /// let index: MapIndex<_, u8, u8> = MapIndex::new_in_family(name, &index_id, &snapshot);
-    /// ```
-    pub fn new_in_family<S, I>(family_name: S, index_id: &I, index_access: T) -> Self
-    where
-        I: BinaryKey,
-        I: ?Sized,
-        S: Into<String>,
-    {
-        let (base, state) = IndexBuilder::new(index_access)
-            .index_type(IndexType::Map)
-            .index_name(family_name)
-            .family_id(index_id)
-            .build();
-
-        Self {
-            base,
-            state,
-            _v: PhantomData,
-            _k: PhantomData,
-        }
-    }
-
-    pub(crate) fn get_from<I: Into<IndexAddress>>(address: I, access: T) -> Option<Self> {
-        IndexBuilder::from_address(address, access)
-            .index_type(IndexType::Map)
-            .build_existed()
-            .map(|(base, state)| Self {
-                base,
-                state,
-                _k: PhantomData,
-                _v: PhantomData,
-            })
-    }
-
-    pub(crate) fn create_from<I: Into<IndexAddress>>(address: I, access: T) -> Self {
-        let (base, state) = IndexBuilder::from_address(address, access)
-            .index_type(IndexType::Map)
-            .build();
-
-        Self {
-            base,
-            state,
-            _k: PhantomData,
-            _v: PhantomData,
-        }
-    }
-
-=======
->>>>>>> a6e0bf66
     /// Returns a value corresponding to the key.
     ///
     /// # Examples
@@ -445,10 +371,6 @@
     /// ```
     pub fn clear(&mut self) {
         self.base.clear();
-<<<<<<< HEAD
-        self.state.clear();
-=======
->>>>>>> a6e0bf66
     }
 }
 
