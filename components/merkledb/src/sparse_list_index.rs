--- conflicted
+++ resolved
@@ -17,14 +17,7 @@
 //! The given section contains methods related to `SparseListIndex` and iterators
 //! over the items of this index.
 
-<<<<<<< HEAD
-use std::{
-    io::{Error, Read, Write},
-    marker::PhantomData,
-};
-=======
 use std::{io::Error, marker::PhantomData};
->>>>>>> a6e0bf66
 
 use byteorder::{LittleEndian, ReadBytesExt, WriteBytesExt};
 
@@ -55,11 +48,7 @@
         buffer.write_u64::<LittleEndian>(self.length).unwrap();
     }
 
-<<<<<<< HEAD
-    fn read<R: Read>(buffer: &mut R) -> Result<Self, Error> {
-=======
     fn read(mut buffer: &[u8]) -> Result<Self, Error> {
->>>>>>> a6e0bf66
         Ok(Self {
             capacity: buffer.read_u64::<LittleEndian>()?,
             length: buffer.read_u64::<LittleEndian>()?,
@@ -144,103 +133,8 @@
     T: RawAccess,
     V: BinaryValue,
 {
-<<<<<<< HEAD
-    /// Creates a new index representation based on the name and storage view.
-    ///
-    /// Storage view can be specified as [`&Snapshot`] or [`&mut Fork`]. In the first case, only
-    /// immutable methods are available. In the second case, both immutable and mutable methods are
-    /// available.
-    ///
-    /// [`&Snapshot`]: ../trait.Snapshot.html
-    /// [`&mut Fork`]: ../struct.Fork.html
-    ///
-    /// # Examples
-    ///
-    /// ```
-    /// use exonum_merkledb::{TemporaryDB, Database, SparseListIndex};
-    ///
-    /// let db = TemporaryDB::new();
-    /// let snapshot = db.snapshot();
-    /// let name = "name";
-    /// let index: SparseListIndex<_, u8> = SparseListIndex::new(name, &snapshot);
-    /// ```
-    pub fn new<S: Into<String>>(index_name: S, view: T) -> Self {
-        let (base, state) = IndexBuilder::new(view)
-            .index_type(IndexType::SparseList)
-            .index_name(index_name)
-            .build();
-
-        Self {
-            base,
-            state,
-            _v: PhantomData,
-        }
-    }
-
-    /// Creates a new index representation based on the name, index ID in family
-    /// and storage view.
-    ///
-    /// Storage view can be specified as [`&Snapshot`] or [`&mut Fork`]. In the first case, only
-    /// immutable methods are available. In the second case, both immutable and mutable methods are
-    /// available.
-    ///
-    /// [`&Snapshot`]: ../trait.Snapshot.html
-    /// [`&mut Fork`]: ../struct.Fork.html
-    ///
-    /// # Examples
-    ///
-    /// ```
-    /// use exonum_merkledb::{TemporaryDB, Database, SparseListIndex};
-    ///
-    /// let db = TemporaryDB::new();
-    /// let snapshot = db.snapshot();
-    /// let name = "name";
-    /// let index_id = vec![123];
-    /// let index: SparseListIndex<_, u8> = SparseListIndex::new_in_family(
-    ///     name,
-    ///     &index_id,
-    ///     &snapshot,
-    ///  );
-    /// ```
-    pub fn new_in_family<S, I>(family_name: S, index_id: &I, view: T) -> Self
-    where
-        I: BinaryKey,
-        I: ?Sized,
-        S: Into<String>,
-    {
-        let (base, state) = IndexBuilder::new(view)
-            .index_type(IndexType::SparseList)
-            .index_name(family_name)
-            .family_id(index_id)
-            .build();
-
-        Self {
-            base,
-            state,
-            _v: PhantomData,
-        }
-    }
-
-    pub(crate) fn get_from<I: Into<IndexAddress>>(address: I, access: T) -> Option<Self> {
-        IndexBuilder::from_address(address, access)
-            .index_type(IndexType::SparseList)
-            .build_existed()
-            .map(|(base, state)| Self {
-                base,
-                state,
-                _v: PhantomData,
-            })
-    }
-
-    pub(crate) fn create_from<I: Into<IndexAddress>>(address: I, access: T) -> Self {
-        let (base, state) = IndexBuilder::from_address(address, access)
-            .index_type(IndexType::SparseList)
-            .build();
-
-=======
     fn new(view: ViewWithMetadata<T>) -> Self {
         let (base, state) = view.into_parts();
->>>>>>> a6e0bf66
         Self {
             base,
             state,
