// Copyright 2019 The Exonum Team
//
// Licensed under the Apache License, Version 2.0 (the "License");
// you may not use this file except in compliance with the License.
// You may obtain a copy of the License at
//
//   http://www.apache.org/licenses/LICENSE-2.0
//
// Unless required by applicable law or agreed to in writing, software
// distributed under the License is distributed on an "AS IS" BASIS,
// WITHOUT WARRANTIES OR CONDITIONS OF ANY KIND, either express or implied.
// See the License for the specific language governing permissions and
// limitations under the License.

use exonum_crypto::Hash;
use serde_derive::*;

use std::cmp::Ordering;

use super::{key::ProofListKey, tree_height_by_length};
use crate::{BinaryValue, HashTag};

pub use crate::ValidationError; // TODO Change for a type alias after EJB switching to rust > 1.36

#[cfg(feature = "with-protobuf")]
use crate::{proto, ProtobufConvert};

#[derive(Debug, Clone, Copy, PartialEq, Serialize, Deserialize)]
#[cfg_attr(feature = "with-protobuf", derive(ProtobufConvert))]
#[cfg_attr(
    feature = "with-protobuf",
    protobuf_convert(source = "proto::list_proof::HashedEntry")
)]
pub struct HashedEntry {
    #[serde(flatten)]
    key: ProofListKey,
    hash: Hash,
}

impl HashedEntry {
    pub fn new(key: ProofListKey, hash: Hash) -> Self {
        Self { key, hash }
    }
}

/// View of a `ProofListIndex`, i.e., a subset of its elements coupled with a *proof*,
/// which jointly allow restoring the `object_hash()` of the index. Apart from proving
/// elements in the list, `ListProof` can assert that the list is shorter than the requested
/// range of indexes.
///
/// # Workflow
///
/// You can create `ListProof`s with [`get_proof()`] and [`get_range_proof()`] methods of
/// `ProofListIndex`. Proofs can be verified on the server side with the help of
/// [`check()`]. Prior to the `check` conversion, you may use `*unchecked` methods
/// to obtain information about the proof.
///
/// ```
/// # use exonum_merkledb::{
/// #     access::AccessExt, Database, TemporaryDB, BinaryValue, ListProof, ObjectHash,
/// # };
/// # use failure::Error;
/// # fn main() -> Result<(), Error> {
/// let fork = { let db = TemporaryDB::new(); db.fork() };
/// let mut list = fork.get_proof_list("index");
/// list.extend(vec![100_u32, 200_u32, 300_u32]);
///
/// // Get the proof from the index
/// let proof = list.get_range_proof(1..);
///
/// // Check the proof consistency.
/// let checked_proof = proof.check()?;
/// assert_eq!(checked_proof.index_hash(), list.object_hash());
/// assert_eq!(*checked_proof.entries(), [(1, 200_u32), (2, 300_u32)]);
///
/// // If the trusted list hash is known, there is a convenient method
/// // to combine integrity check and hash equality check.
/// let checked_proof = proof.check_against_hash(list.object_hash())?;
/// assert!(checked_proof.indexes().eq(1..=2));
/// # Ok(())
/// # }
/// ```
///
/// # JSON serialization
///
/// `ListProof` is serialized to JSON as an object with 2 array fields:
///
/// - `proof` is an array of `{ height: number, index: number, hash: Hash }` objects.
/// - `entries` is an array with list elements and their indexes, that is,
///   tuples `[number, V]`.
/// - `length` is the length of the underlying `ProofListIndex`.
///
/// ```
/// # use serde_json::{self, json};
/// # use exonum_merkledb::{
/// #     access::AccessExt, Database, TemporaryDB, BinaryValue, HashTag, ListProof,
/// # };
/// # fn main() {
/// let fork = { let db = TemporaryDB::new(); db.fork() };
/// let mut list = fork.get_proof_list("index");
/// list.extend(vec![1_u32, 2, 3]);
/// let h1 = HashTag::hash_leaf(&1_u32.to_bytes());
/// let h3 = HashTag::hash_leaf(&3_u32.to_bytes());
/// let h33 = HashTag::hash_single_node(&h3);
///
/// let proof = list.get_proof(1);
/// assert_eq!(
///     serde_json::to_value(&proof).unwrap(),
///     json!({
///         "proof": [
///             { "index": 0, "height": 1, "hash": h1 },
///             { "index": 1, "height": 2, "hash": h33 },
///         ],
///         "entries": [[1, 2]],
///         "length": 3,
///     })
/// );
/// # }
/// ```
///
/// ## Note on external implementations
///
/// External implementations (e.g., in light clients) must treat serialized `ListProof`s
/// as untrusted inputs. Implementations may rely on the invariants provided by Exonum nodes
/// (e.g., ordering of `proof` / `entries`; see [`check()`]) only if these invariants are checked
/// during proof verification.
///
/// [`get_proof()`]: struct.ProofListIndex.html#method.get_proof
/// [`get_range_proof()`]: struct.ProofListIndex.html#method.get_range_proof
/// [`check()`]: #method.check
#[derive(Debug, PartialEq, Serialize, Deserialize)]
pub struct ListProof<V> {
    proof: Vec<HashedEntry>,
    entries: Vec<(u64, V)>,
    length: u64,
}

/// Merges two iterators with `HashedEntry`s so that the elements in the resulting iterator
/// are ordered by increasing `HashedEntry.key`.
///
/// # Arguments
///
/// Both inputs need to be ordered by `HashedEntry.key`.
///
/// # Return value
///
/// Iterator will yield an error if there is an equal `HashedEntry.key` present in both
/// input iterators.
fn merge(
    first: impl Iterator<Item = HashedEntry>,
    second: impl Iterator<Item = HashedEntry>,
) -> impl Iterator<Item = Result<HashedEntry, ()>> {
    struct Merge<T, U> {
        first: T,
        second: U,
        first_item: Option<HashedEntry>,
        second_item: Option<HashedEntry>,
    }

<<<<<<< HEAD
    /// Return the length of the corresponding `ProofListIndex`.
    pub fn length(&self) -> u64 {
        self.length
    }

    /// Return the Merkle root of the corresponding `ProofListIndex`.
    pub fn merkle_root(&self) -> Hash {
        self.merkle_root
=======
    impl<T, U> Merge<T, U>
    where
        T: Iterator<Item = HashedEntry>,
        U: Iterator<Item = HashedEntry>,
    {
        fn new(mut first: T, mut second: U) -> Self {
            let (first_item, second_item) = (first.next(), second.next());
            Self {
                first,
                second,
                first_item,
                second_item,
            }
        }
    }

    impl<T, U> Iterator for Merge<T, U>
    where
        T: Iterator<Item = HashedEntry>,
        U: Iterator<Item = HashedEntry>,
    {
        type Item = Result<HashedEntry, ()>;

        fn next(&mut self) -> Option<Self::Item> {
            match (self.first_item, self.second_item) {
                (Some(x), Some(y)) => match x.key.cmp(&y.key) {
                    Ordering::Less => {
                        self.first_item = self.first.next();
                        Some(Ok(x))
                    }
                    Ordering::Greater => {
                        self.second_item = self.second.next();
                        Some(Ok(y))
                    }
                    Ordering::Equal => Some(Err(())),
                },

                (Some(x), None) => {
                    self.first_item = self.first.next();
                    Some(Ok(x))
                }

                (None, Some(y)) => {
                    self.second_item = self.second.next();
                    Some(Ok(y))
                }

                (None, None) => None,
            }
        }
>>>>>>> a6e0bf66
    }

    Merge::new(first, second)
}

/// Takes a subset of hashes at a particular height in the Merkle tree and
/// computes all known hashes on the next height.
///
/// # Arguments
///
/// - `last_index` is the index of the last element in the Merkle tree on the given height.
///
/// # Return value
///
/// The `layer` is modified in place. An error is returned if the layer is malformed (e.g.,
/// there is insufficient data to hash it).
///
/// # Examples
///
/// See unit tests at the end of this file.
fn hash_layer(layer: &mut Vec<HashedEntry>, last_index: u64) -> Result<(), ListProofError> {
    let new_len = (layer.len() + 1) / 2;
    for i in 0..new_len {
        let x = &layer[2 * i];
        layer[i] = if let Some(y) = layer.get(2 * i + 1) {
            // To be able to zip two hashes on the layer, they need to be adjacent to each other,
            // and the first of them needs to have an even index.
            if !x.key.is_left() || y.key.index() != x.key.index() + 1 {
                return Err(ListProofError::MissingHash);
            }
            HashedEntry::new(x.key.parent(), HashTag::hash_node(&x.hash, &y.hash))
        } else {
            // If there is an odd number of hashes on the layer, the solitary hash must have
            // the greatest possible index.
            if last_index % 2 == 1 || x.key.index() != last_index {
                return Err(ListProofError::MissingHash);
            }
            HashedEntry::new(x.key.parent(), HashTag::hash_single_node(&x.hash))
        };
    }

    layer.truncate(new_len);
    Ok(())
}

impl<V: BinaryValue> ListProof<V> {
    pub(super) fn new<I>(values: I, length: u64) -> Self
    where
        I: IntoIterator<Item = (u64, V)>,
    {
        Self {
            entries: values.into_iter().collect(),
            proof: vec![],
            length,
        }
    }

    pub(super) fn empty(merkle_root: Hash, length: u64) -> Self {
        let proof = if length == 0 {
            // The empty tree is special: it does not require the root element in the proof.
            vec![]
        } else {
            let height = tree_height_by_length(length);
            vec![HashedEntry {
                key: ProofListKey::new(height, 0),
                hash: merkle_root,
            }]
        };

        Self {
            entries: vec![],
            proof,
            length,
        }
    }

    pub(super) fn push_hash(&mut self, height: u8, index: u64, hash: Hash) -> &mut Self {
        debug_assert!(height > 0);

        let key = ProofListKey::new(height, index);
        debug_assert!(
            if let Some(&HashedEntry { key: last_key, .. }) = self.proof.last() {
                key > last_key
            } else {
                true
            }
        );

        self.proof.push(HashedEntry::new(key, hash));
        self
    }

    /// Restores the root hash of the Merkle tree.
    ///
    /// The root hash is computed by iterating over each height of the Merkle tree
    /// and computing hashes on this height based on the information in the proof.
    /// We don't need to restore *all* hashes on *all* heights; we just need sufficient information
    /// to restore the single hash at the last height (which is the Merkle tree root).
    ///
    /// For proofs of a single element or a contiguous range of elements,
    /// the total number of restored hashes is `O(log_2(N))`, where `N` is the list length.
    fn collect(&self) -> Result<Hash, ListProofError> {
        let tree_height = tree_height_by_length(self.length);

        // First, check an edge case when the list contains no elements.
        if tree_height == 0 {
            return if self.proof.is_empty() && self.entries.is_empty() {
                Ok(Hash::zero())
            } else {
                Err(ListProofError::NonEmptyProof)
            };
        }

        // Fast path in case there are no values: in this case, the proof can contain
        // only a single root hash.
        if self.entries.is_empty() {
            return match self.proof[..] {
                [] => Err(ListProofError::MissingHash),
                [HashedEntry { key, hash }] if key == ProofListKey::new(tree_height, 0) => Ok(hash),
                _ => Err(ListProofError::UnexpectedBranch),
            };
        }

        // Check ordering of `self.values` and `self.hashes`, which is relied upon
        // in the following steps.
        let values_ordered = self
            .entries
            .windows(2)
            .all(|window| window[0].0 < window[1].0);
        if !values_ordered {
            return Err(ListProofError::Unordered);
        }

        let hashes_ordered = self
            .proof
            .windows(2)
            .all(|window| window[0].key < window[1].key);
        if !hashes_ordered {
            return Err(ListProofError::Unordered);
        }

        // Check that hashes on each height have indices in the allowed range.
        for &HashedEntry { key, .. } in &self.proof {
            let height = key.height();
            if height == 0 {
                return Err(ListProofError::UnexpectedLeaf);
            }

            // `self.length - 1` is the index of the last element at `height = 1`. This index
            // is divided by 2 with each new height.
            if height >= tree_height || key.index() > (self.length - 1) >> u64::from(height - 1) {
                return Err(ListProofError::UnexpectedBranch);
            }
        }

        let mut layer: Vec<_> = self
            .entries
            .iter()
            .map(|(i, value)| {
                HashedEntry::new(
                    ProofListKey::new(1, *i),
                    HashTag::hash_leaf(&value.to_bytes()),
                )
            })
            .collect();

        let mut hashes = self.proof.clone();
        // We track `last_index` instead of layer length in order to be able to more efficiently
        // update it when transitioning to the next height. It suffices to divide `last_index` by 2,
        // while if we used length, it would need to be modified as `l = (l + 1) / 2`.
        let mut last_index = self.length - 1;
        // We have covered `self.length == 0` case before, so the subtraction above is safe.

        for height in 1..tree_height {
            // We split `hashes` into those at `height` and those having greater height
            // (by construction, there may be no hashes with the lesser height).
            let split_key = ProofListKey::new(height + 1, 0);
            let split_index = hashes
                .binary_search_by(|entry| entry.key.cmp(&split_key))
                .unwrap_or_else(|i| i);
            let remaining_hashes = hashes.split_off(split_index);
            debug_assert!(
                hashes.iter().all(|entry| entry.key.height() == height),
                "Unexpected `hashes`: {:?}",
                hashes
            );
            debug_assert!(
                remaining_hashes
                    .first()
                    .map_or(true, |first| first.key.height() > height),
                "Unexpected `remaining_hashes`: {:?}",
                remaining_hashes
            );

            // Merge `hashes` with those obtained by zipping the previous layer.
            layer = merge(layer.into_iter(), hashes.into_iter())
                .collect::<Result<Vec<_>, _>>()
                .map_err(|_| ListProofError::RedundantHash)?;

            // Zip the current layer.
            hash_layer(&mut layer, last_index)?;
            last_index /= 2;
            hashes = remaining_hashes;
        }

        debug_assert_eq!(layer.len(), 1);
        debug_assert_eq!(layer[0].key, ProofListKey::new(tree_height, 0));
        Ok(layer[0].hash)
    }

    /// Returns the length of the underlying `ProofListIndex`.
    pub fn list_len(&self) -> u64 {
        self.length
    }

    /// Returns indices and references to elements in the proof without verifying it.
    pub fn entries_unchecked(&self) -> &[(u64, V)] {
        &self.entries
    }

    /// Returns iterator over indexes of the elements in the proof without verifying
    /// proof integrity.
    pub fn indexes_unchecked<'s>(&'s self) -> impl Iterator<Item = u64> + 's {
        self.entries_unchecked().iter().map(|(index, _)| *index)
    }

    /// Provides access to the proof part of the view. Used in serialization.
    pub(crate) fn proof_unchecked(&self) -> &[HashedEntry] {
        &self.proof
    }

    /// Estimates the number of hash operations necessary to validate the proof.
    ///
    /// An error will be returned if the proof fails basic integrity checks. Not returning an error
    /// does not guarantee that the proof is valid, however; the estimation skips most
    /// of the checks for speed.
    pub fn hash_ops(&self) -> Result<usize, ListProofError> {
        // First, we need to hash all values in the proof.
        let mut hash_ops = self.entries.len();

        // Observe that the number of hashes known at each height of the Merkle tree
        // determines the number of hash operations necessary to produce hashes on the next height.
        // Thus, we just track the number of hashes known at each height.
        let mut hashes_on_this_height = hash_ops;
        let mut height = 1;

        for HashedEntry { key, .. } in &self.proof {
            // If `key.height()`s are not ordered, we know for sure that the proof is malformed.
            if key.height() < height {
                return Err(if height == 0 {
                    ListProofError::UnexpectedLeaf
                } else {
                    ListProofError::Unordered
                });
            }

            // Move hashes to the next height while possible. If `self.hashes` are sorted
            // (which they should be), we cannot get new hashes on the heights considered here
            // on the following `for` iterations.
            while key.height() > height {
                hashes_on_this_height = (hashes_on_this_height + 1) / 2;
                hash_ops += hashes_on_this_height;
                height += 1;
            }

            // If the proof is properly formed, hashes in `self.hashes` all have differing `key`s
            // among each other and with the hashes we can compute from earlier heights. Thus,
            // we can increment `hashes_on_this_height`.
            debug_assert_eq!(key.height(), height);
            hashes_on_this_height += 1;
        }

        // We've run out of hashes in the proof; now, we just successively zip hashes
        // until a single hash remains (this hash is the Merkle tree root).
        while hashes_on_this_height > 1 {
            hashes_on_this_height = (hashes_on_this_height + 1) / 2;
            hash_ops += hashes_on_this_height;
        }

        Ok(hash_ops)
    }

    /// Verifies the correctness of the proof.
    ///
    /// If the proof is valid, a checked list proof is returned, which allows to access
    /// proven elements.
    ///
    /// ## Errors
    ///
    /// An error is returned if proof is malformed. The following checks are performed:
    ///
    /// - `proof` field is ordered by increasing `(height, index)` tuple.
    /// - `entries` are ordered by increasing index.
    /// - Positions of elements in `proof` and `entries` are feasible.
    /// - There is sufficient information in `proof` and `entries` to restore the Merkle tree root.
    /// - There are no redundant entries in `proof` (i.e., ones that can be inferred from other
    ///   `proof` elements / `entries`).
    pub fn check(&self) -> Result<CheckedListProof<'_, V>, ListProofError> {
        let tree_root = self.collect()?;
        Ok(CheckedListProof {
            entries: &self.entries,
            length: self.length,
            hash: HashTag::hash_list_node(self.length, tree_root),
        })
    }

    /// Verifies the correctness of the proof according to the trusted list hash.
    ///
    /// The method is essentially a convenience wrapper around `check()`.
    ///
    /// # Return value
    ///
    /// If the proof is valid, a checked list proof is returned, which allows to access
    /// proven elements. Otherwise, an error is returned.
    pub fn check_against_hash(
        &self,
        expected_list_hash: Hash,
    ) -> Result<CheckedListProof<'_, V>, ValidationError<ListProofError>> {
        self.check()
            .map_err(ValidationError::Malformed)
            .and_then(|checked_proof| {
                if checked_proof.index_hash() == expected_list_hash {
                    Ok(checked_proof)
                } else {
                    Err(ValidationError::UnmatchedRootHash)
                }
            })
    }

    /// Creates `ListProof` from `proof` and `entries` vectors. Used to construct proof
    /// after deserialization.
    pub(crate) fn from_raw_parts(
        proof: Vec<HashedEntry>,
        entries: Vec<(u64, V)>,
        length: u64,
    ) -> Self {
        Self {
            proof,
            entries,
            length,
        }
    }
}

/// Version of `ListProof` obtained after verification.
///
/// See [`ListProof`] for an example of usage.
///
/// [`ListProof`]: struct.ListProof.html#workflow
#[derive(Debug, Clone, Copy, PartialEq)]
pub struct CheckedListProof<'a, V> {
    entries: &'a [(u64, V)],
    length: u64,
    hash: Hash,
}

impl<'a, V> CheckedListProof<'a, V> {
    /// Returns indices and references to elements in the proof.
    pub fn entries(&self) -> &'a [(u64, V)] {
        self.entries
    }

    /// Returns iterator over indexes of the elements in the proof without verifying
    /// proof integrity.
    pub fn indexes<'s>(&'s self) -> impl Iterator<Item = u64> + 's {
        self.entries().iter().map(|(index, _)| *index)
    }

    /// Returns the length of the underlying `ProofListIndex`.
    pub fn list_len(&self) -> u64 {
        self.length
    }

    /// Returns the `object_hash()` of the underlying `ProofListIndex`.
    pub fn index_hash(&self) -> Hash {
        self.hash
    }
}

/// An error that is returned when the list proof is invalid.
#[derive(Debug, Copy, Clone, Eq, PartialEq, Fail)]
pub enum ListProofError {
    /// Proof contains a hash in a place where a value was expected.
    #[fail(display = "proof contains a hash in a place where a value was expected")]
    UnexpectedLeaf,

    /// Proof contains a hash in the position which is impossible according to the list length.
    #[fail(
        display = "proof contains a hash in the position which is impossible according to the list length"
    )]
    UnexpectedBranch,

    /// Values or hashes in the proof are not ordered by their keys.
    #[fail(display = "values or hashes in the proof are not ordered by their keys")]
    Unordered,

    /// There are redundant hashes in the proof: the hash of the underlying list can be calculated
    /// without some of them.
    #[fail(display = "redundant hash in the proof")]
    RedundantHash,

    /// Proof does not contain necessary information to compute the hash of the underlying list.
    #[fail(display = "missing hash")]
    MissingHash,

    /// Non-empty proof for an empty list.
    ///
    /// Empty lists should always have empty proofs, since there is no data to get values
    /// or hashes from.
    #[fail(display = "non-empty proof for an empty list")]
    NonEmptyProof,
}

#[cfg(test)]
mod tests {
    use super::*;
    use crate::{access::AccessExt, Database, TemporaryDB};

    fn entry(height: u8, index: u64) -> HashedEntry {
        HashedEntry::new(
            ProofListKey::new(height, index),
            HashTag::hash_leaf(&index.to_bytes()),
        )
    }

    #[test]
    fn merge_example() {
        let first = vec![entry(1, 0), entry(1, 5), entry(2, 5)].into_iter();
        let second = vec![
            entry(1, 1),
            entry(2, 2),
            entry(2, 3),
            entry(3, 0),
            entry(4, 1),
        ]
        .into_iter();
        let merged = merge(first, second).collect::<Result<Vec<_>, _>>().unwrap();

        assert_eq!(
            merged,
            vec![
                entry(1, 0),
                entry(1, 1),
                entry(1, 5),
                entry(2, 2),
                entry(2, 3),
                entry(2, 5),
                entry(3, 0),
                entry(4, 1),
            ]
        );
    }

    #[test]
    fn hash_layer_example() {
        let mut layer = vec![
            entry(1, 0),
            entry(1, 1),
            entry(1, 6),
            entry(1, 7),
            entry(1, 8),
        ];
        hash_layer(&mut layer, 8).unwrap();
        assert!(layer.iter().map(|entry| entry.key).eq(vec![
            ProofListKey::new(2, 0),
            ProofListKey::new(2, 3),
            ProofListKey::new(2, 4),
        ]));

        assert_eq!(
            layer[0].hash,
            HashTag::hash_node(
                &HashTag::hash_leaf(&0_u64.to_bytes()),
                &HashTag::hash_leaf(&1_u64.to_bytes()),
            )
        );
        assert_eq!(
            layer[2].hash,
            HashTag::hash_single_node(&HashTag::hash_leaf(&8_u64.to_bytes()))
        );

        // layer[0] has odd index
        let mut layer = vec![entry(1, 1), entry(1, 2)];
        assert!(hash_layer(&mut layer, 2).is_err());

        // layer[1] is not adjacent to layer[0]
        let mut layer = vec![entry(1, 0), entry(1, 2)];
        assert!(hash_layer(&mut layer, 3).is_err());
        let mut layer = vec![entry(1, 0), entry(1, 3)];
        assert!(hash_layer(&mut layer, 3).is_err());

        // layer[-1] has odd index, while there is even number of elements in the layer
        let mut layer = vec![entry(1, 0), entry(1, 1), entry(1, 7)];
        assert!(hash_layer(&mut layer, 7).is_err());

        // layer[-1] has index lesser that the layer length
        let mut layer = vec![entry(1, 0), entry(1, 1), entry(1, 4)];
        assert!(hash_layer(&mut layer, 6).is_err());
    }

    #[test]
    fn hash_ops_examples() {
        // Empty proof.
        let proof = ListProof::<u32>::empty(Hash::zero(), 15);
        assert_eq!(proof.hash_ops().unwrap(), 0);

        // Proof for a single-element tree.
        let proof = ListProof::new(vec![(0, 0_u32)], 1);
        assert_eq!(proof.hash_ops().unwrap(), 1);

        // Proof for index 1 in a 3-element tree.
        let mut proof = ListProof::new(vec![(1, 1_u32)], 3);
        proof.push_hash(1, 0, Hash::zero());
        proof.push_hash(2, 1, Hash::zero());
        assert_eq!(proof.hash_ops().unwrap(), 3);
        // 1 ops to hash values + 1 ops on height 1 + 1 op on height 2:
        //
        //   root
        //  /    \
        //  *    x   Level #2
        // / \
        // x *       Level #1
        //   |
        //   x       Values

        // Proof for index 4 in a 5-element tree.
        let mut proof = ListProof::new(vec![(4, 4_u32)], 5);
        proof.push_hash(3, 0, Hash::zero());
        assert_eq!(proof.hash_ops().unwrap(), 4);
        // 1 ops to hash values + 1 op per heights 1..=3:
        //
        //   root
        //  /    \
        //  x    *   Level #3
        //       |
        //       *   Level #2
        //       |
        //       *   Level #1
        //       |
        //       x   Values

        // Proof for indices 1..=2 in a 3-element tree.
        let mut proof = ListProof::new(vec![(1, 1_u32), (2, 2)], 3);
        proof.push_hash(1, 0, Hash::zero());
        assert_eq!(proof.hash_ops().unwrap(), 5);
        // 2 ops to hash values + 2 ops on height 1 + 1 op on height 2:
        //
        //   root
        //  /    \
        //  *    *   Level #2
        // / \   |
        // x *   *   Level #1
        //   |   |
        //   x   x   Values
    }

    #[test]
    fn hash_ops_in_full_tree() {
        // Consider a graph for computing Merkle root of the tree, such as one depicted above.
        // Denote `l` the number of leaves in this tree (i.e., nodes with degree 1),
        // `v2` number of nodes with degree 2, and `v3` the number of nodes with degree 3.
        // For example, in the tree above, `l = 3`, `v2 = 3`, `v3 = 1`.
        //
        // We have
        //
        //     l = proof.values.len() + proof.hashes.len().
        //
        // The number of edges in the tree is `|E| = (l + 2*v2 + 3*v3) / 2`; on the other hand,
        // it is connected to the number of nodes `|E| = l + v2 + v3 - 1`. Hence,
        //
        //     v3 = l - 2.
        //
        // The number of hash operations is
        //
        //     Ops = v2 + v3 = l + v2 - 2.
        //
        // `v2` counts at least values and the root node (provided there is >1 node in the tree);
        // i.e.,
        //
        //     v2  >= proof.values.len() + 1;
        //     Ops >= 2 * proof.values.len() + proof.hashes.len() - 1.
        //
        // For a full Merkle tree, this becomes an equality, as there can be no other degree-2
        // nodes in the proof.

        let db = TemporaryDB::new();
        let fork = db.fork();
        let mut list = fork.get_proof_list("test");
        list.extend(0_u32..8);

        for len in 1..8 {
            for i in 0..(8 - len) {
                let proof = list.get_range_proof(i..(i + len));
                assert_eq!(
                    proof.hash_ops().unwrap(),
                    2 * proof.entries.len() + proof.proof.len() - 1,
                    "{:?}",
                    proof
                );
            }
        }
    }
}<|MERGE_RESOLUTION|>--- conflicted
+++ resolved
@@ -157,16 +157,6 @@
         second_item: Option<HashedEntry>,
     }
 
-<<<<<<< HEAD
-    /// Return the length of the corresponding `ProofListIndex`.
-    pub fn length(&self) -> u64 {
-        self.length
-    }
-
-    /// Return the Merkle root of the corresponding `ProofListIndex`.
-    pub fn merkle_root(&self) -> Hash {
-        self.merkle_root
-=======
     impl<T, U> Merge<T, U>
     where
         T: Iterator<Item = HashedEntry>,
@@ -217,7 +207,6 @@
                 (None, None) => None,
             }
         }
->>>>>>> a6e0bf66
     }
 
     Merge::new(first, second)
