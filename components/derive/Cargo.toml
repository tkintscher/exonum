--- conflicted
+++ resolved
@@ -15,21 +15,15 @@
 proc-macro = true
 
 [dependencies]
-syn = { version = "0.15", features = ["full"] }
+syn = "0.15"
 quote = "0.6"
 proc-macro2 = "0.4"
 
 [dev-dependencies]
 exonum = { version = "0.11.0", path = "../../exonum" }
 # TODO: Remove when merkledb becomes public [ECR-3134]
-<<<<<<< HEAD
-exonum-merkledb = { version = "0.10.0", path = "../merkledb" }
-failure = "0.1.5"
-protobuf = "2.4.0"
-=======
 exonum-merkledb = { version = "0.11.0", path = "../merkledb" }
 failure = "0.1.5"
 protobuf = "2.6.0"
->>>>>>> f6deb4c7
 serde = "1.0"
 serde_derive = "1.0"