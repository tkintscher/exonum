--- conflicted
+++ resolved
@@ -1147,17 +1147,10 @@
 }
 
 /// scenario: // HANDLE PRECOMMIT positive scenario
-<<<<<<< HEAD
-///         - panic
-#[test]
-#[should_panic(expected = "Precommit: Wrong state hash")]
-fn handle_precommit_wrong_state_hash() {
-=======
 ///         - Our block_hash different from precommits one.
 #[test]
 #[should_panic(expected = "Our block_hash different from precommits one.")]
 fn handle_precommit_different_block_hash() {
->>>>>>> 2ffb4730
     let sandbox = timestamping_sandbox();
 
     // option: with transaction
