--- conflicted
+++ resolved
@@ -10,13 +10,8 @@
                    ListenerConfig, ServiceConfig};
 use exonum::node::state::{Round, Height, TxPool};
 use exonum::blockchain::{Blockchain, ConsensusConfig, GenesisConfig, Block, StoredConfiguration,
-<<<<<<< HEAD
-                         Schema, Transaction, Service, ValidatorKeys};
-use exonum::storage::{Map, MemoryDB, Error as StorageError, RootProofNode, Fork};
-=======
                          Schema, Transaction, Service};
 use exonum::storage::{MemoryDB, MapProof};
->>>>>>> d37e91e4
 use exonum::messages::{Any, Message, RawMessage, Connect, RawTransaction, BlockProof, Status};
 use exonum::events::{Reactor, Event, EventsConfiguration, NetworkConfiguration, InternalEvent,
                      EventHandler, Channel, Result as EventsResult, Milliseconds};
